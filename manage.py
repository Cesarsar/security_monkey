#     Copyright 2014 Netflix, Inc.
#
#     Licensed under the Apache License, Version 2.0 (the "License");
#     you may not use this file except in compliance with the License.
#     You may obtain a copy of the License at
#
#         http://www.apache.org/licenses/LICENSE-2.0
#
#     Unless required by applicable law or agreed to in writing, software
#     distributed under the License is distributed on an "AS IS" BASIS,
#     WITHOUT WARRANTIES OR CONDITIONS OF ANY KIND, either express or implied.
#     See the License for the specific language governing permissions and
#     limitations under the License.

from flask.ext.script import Manager, Command, Option
from security_monkey import app, db
from security_monkey.common.route53 import Route53Service
from gunicorn.app.base import Application

from flask.ext.migrate import Migrate, MigrateCommand

<<<<<<< HEAD
from security_monkey.scheduler import run_change_reporter as sm_run_change_reporter
from security_monkey.scheduler import find_changes as sm_find_changes
from security_monkey.scheduler import audit_changes as sm_audit_changes

=======
from security_monkey import run_change_reporter as sm_run_change_reporter
from security_monkey import find_rds_changes as sm_find_rds_changes
from security_monkey import find_elb_changes as sm_find_elb_changes
from security_monkey import find_iamssl_changes as sm_find_iamssl_changes
from security_monkey import find_sg_changes as sm_find_sg_changes
from security_monkey import find_s3_changes as sm_find_s3_changes
from security_monkey import find_iamuser_changes as sm_find_iamuser_changes
from security_monkey import find_iamgroup_changes as sm_find_iamgroup_changes
from security_monkey import find_iamrole_changes as sm_find_iamrole_changes
from security_monkey import find_keypair_changes as sm_find_keypair_changes
from security_monkey import find_sqs_changes as sm_find_sqs_changes
from security_monkey import find_sns_changes as sm_find_sns_changes
from security_monkey import find_eip_changes as sm_find_eip_changes

from security_monkey import audit_elb as sm_audit_elb
from security_monkey import audit_sns as sm_audit_sns
from security_monkey import audit_sg as sm_audit_sg
from security_monkey import audit_rds as sm_audit_rds
from security_monkey import audit_s3 as sm_audit_s3
from security_monkey import audit_iamuser as sm_audit_iamuser
from security_monkey import audit_iamrole as sm_audit_iamrole
from security_monkey import audit_iamgroup as sm_audit_iamgroup
>>>>>>> 654b3762

manager = Manager(app)
migrate = Migrate(app, db)
manager.add_command('db', MigrateCommand)


@manager.command
def drop_db():
    """ Drops the database. """
    db.drop_all()


@manager.option('-a', '--accounts', dest='accounts', type=unicode, default=u'all')
def run_change_reporter(accounts):
    """ Runs Reporter """
    sm_run_change_reporter(accounts)

<<<<<<< HEAD
=======
#### CHANGE WATCHERS ####


@manager.command
def find_elb_changes(accounts):
    """ Runs watchers/elb"""
    sm_find_elb_changes(accounts)


@manager.command
def find_iamssl_changes(accounts):
    """ Runs watchers/iam_ssl"""
    sm_find_iamssl_changes(accounts)


@manager.command
def find_rds_changes(accounts):
    """ Runs watchers/rds_security_group"""
    sm_find_rds_changes(accounts)


@manager.command
def find_sg_changes(accounts):
    """ Runs watchers/security_group"""
    sm_find_sg_changes(accounts)


@manager.command
def find_s3_changes(accounts):
    """ Runs watchers/s3"""
    sm_find_s3_changes(accounts)


@manager.command
def find_iamuser_changes(accounts):
    """ Runs watchers/iamuser"""
    sm_find_iamuser_changes(accounts)


@manager.command
def find_iamgroup_changes(accounts):
    """ Runs watchers/iamgroup"""
    sm_find_iamgroup_changes(accounts)


@manager.command
def find_iamrole_changes(accounts):
    """ Runs watchers/iamrole"""
    sm_find_iamrole_changes(accounts)


@manager.command
def find_keypair_changes(accounts):
    """ Runs watchers/keypair"""
    sm_find_keypair_changes(accounts)


@manager.command
def find_sqs_changes(accounts):
    """ Runs watchers/sqs"""
    sm_find_sqs_changes(accounts)


@manager.command
def find_sns_changes(accounts):
    """ Runs watchers/sns """
    sm_find_sns_changes(accounts)


@manager.command
def find_eip_changes(accounts):
    """ Runs watchers/eip """
    sm_find_eip_changes(accounts)


#### AUDITORS ####
@manager.option('-a', '--accounts', dest='accounts', type=unicode, default=u'all')
@manager.option('-r', '--send_report', dest='send_report', type=bool, default=False)
def audit_elb(accounts, send_report):
    """ Runs auditors/elb """
    sm_audit_elb(accounts, send_report)


@manager.option('-a', '--accounts', dest='accounts', type=unicode, default=u'all')
@manager.option('-r', '--send_report', dest='send_report', type=bool, default=False)
def audit_sns(accounts, send_report):
    """ Runs auditors/sns """
    sm_audit_sns(accounts, send_report)


@manager.option('-a', '--accounts', dest='accounts', type=unicode, default=u'all')
@manager.option('-r', '--send_report', dest='send_report', type=bool, default=False)
def audit_sg(accounts, send_report):
    """ Runs auditors/security_group """
    sm_audit_sg(accounts, send_report)


@manager.option('-a', '--accounts', dest='accounts', type=unicode, default=u'all')
@manager.option('-r', '--send_report', dest='send_report', type=bool, default=False)
def audit_rds(accounts, send_report):
    """ Runs auditors/rds_security_group """
    sm_audit_rds(accounts, send_report)


@manager.option('-a', '--accounts', dest='accounts', type=unicode, default=u'all')
@manager.option('-r', '--send_report', dest='send_report', type=bool, default=False)
def audit_s3(accounts, send_report):
    """ Runs auditors/s3 """
    sm_audit_s3(accounts, send_report)


@manager.option('-a', '--accounts', dest='accounts', type=unicode, default=u'all')
@manager.option('-r', '--send_report', dest='send_report', type=bool, default=False)
def audit_iamuser(accounts, send_report):
    """ Runs auditors/iam_user """
    sm_audit_iamuser(accounts, send_report)

>>>>>>> 654b3762

@manager.option('-a', '--accounts', dest='accounts', type=unicode, default=u'all')
@manager.option('-m', '--monitors', dest='monitors', type=unicode, default=u'all')
def find_changes(accounts, monitors):
    """Runs watchers"""
    sm_find_changes(accounts, monitors)


@manager.option('-a', '--accounts', dest='accounts', type=unicode, default=u'all')
@manager.option('-m', '--monitors', dest='monitors', type=unicode, default=u'all')
@manager.option('-r', '--send_report', dest='send_report', type=bool, default=False)
def audit_changes(accounts, monitors, send_report):
    """ Runs auditors """
    sm_audit_changes(accounts, monitors, send_report)


@manager.command
def start_scheduler():
    """ starts the python scheduler to run the watchers and auditors"""
    from security_monkey import scheduler
    scheduler.setup_scheduler()
    scheduler.scheduler.start()


class APIServer(Command):
    def __init__(self, host='127.0.0.1', port=app.config.get('API_PORT'), workers=6):
        self.address = "{}:{}".format(host, port)
        self.workers = workers

    def get_options(self):
        return (
            Option('-b', '--bind',
                   dest='address',
                   type=str,
                   default=self.address),
            Option('-w', '--workers',
                   dest='workers',
                   type=int,
                   default=self.workers),
        )

    def handle(self, app, *args, **kwargs):

        if app.config.get('USE_ROUTE53'):
            route53 = Route53Service()
            route53.register(app.config.get('FQDN'), exclusive=True)

        workers = kwargs['workers']
        address = kwargs['address']

        class FlaskApplication(Application):
            def init(self, parser, opts, args):
                return {
                    'bind': address,
                    'workers': workers
                }

            def load(self):
                return app

        FlaskApplication().run()


if __name__ == "__main__":
    manager.add_command("run_api_server", APIServer())
    manager.run()<|MERGE_RESOLUTION|>--- conflicted
+++ resolved
@@ -19,35 +19,9 @@
 
 from flask.ext.migrate import Migrate, MigrateCommand
 
-<<<<<<< HEAD
 from security_monkey.scheduler import run_change_reporter as sm_run_change_reporter
 from security_monkey.scheduler import find_changes as sm_find_changes
 from security_monkey.scheduler import audit_changes as sm_audit_changes
-
-=======
-from security_monkey import run_change_reporter as sm_run_change_reporter
-from security_monkey import find_rds_changes as sm_find_rds_changes
-from security_monkey import find_elb_changes as sm_find_elb_changes
-from security_monkey import find_iamssl_changes as sm_find_iamssl_changes
-from security_monkey import find_sg_changes as sm_find_sg_changes
-from security_monkey import find_s3_changes as sm_find_s3_changes
-from security_monkey import find_iamuser_changes as sm_find_iamuser_changes
-from security_monkey import find_iamgroup_changes as sm_find_iamgroup_changes
-from security_monkey import find_iamrole_changes as sm_find_iamrole_changes
-from security_monkey import find_keypair_changes as sm_find_keypair_changes
-from security_monkey import find_sqs_changes as sm_find_sqs_changes
-from security_monkey import find_sns_changes as sm_find_sns_changes
-from security_monkey import find_eip_changes as sm_find_eip_changes
-
-from security_monkey import audit_elb as sm_audit_elb
-from security_monkey import audit_sns as sm_audit_sns
-from security_monkey import audit_sg as sm_audit_sg
-from security_monkey import audit_rds as sm_audit_rds
-from security_monkey import audit_s3 as sm_audit_s3
-from security_monkey import audit_iamuser as sm_audit_iamuser
-from security_monkey import audit_iamrole as sm_audit_iamrole
-from security_monkey import audit_iamgroup as sm_audit_iamgroup
->>>>>>> 654b3762
 
 manager = Manager(app)
 migrate = Migrate(app, db)
@@ -65,126 +39,6 @@
     """ Runs Reporter """
     sm_run_change_reporter(accounts)
 
-<<<<<<< HEAD
-=======
-#### CHANGE WATCHERS ####
-
-
-@manager.command
-def find_elb_changes(accounts):
-    """ Runs watchers/elb"""
-    sm_find_elb_changes(accounts)
-
-
-@manager.command
-def find_iamssl_changes(accounts):
-    """ Runs watchers/iam_ssl"""
-    sm_find_iamssl_changes(accounts)
-
-
-@manager.command
-def find_rds_changes(accounts):
-    """ Runs watchers/rds_security_group"""
-    sm_find_rds_changes(accounts)
-
-
-@manager.command
-def find_sg_changes(accounts):
-    """ Runs watchers/security_group"""
-    sm_find_sg_changes(accounts)
-
-
-@manager.command
-def find_s3_changes(accounts):
-    """ Runs watchers/s3"""
-    sm_find_s3_changes(accounts)
-
-
-@manager.command
-def find_iamuser_changes(accounts):
-    """ Runs watchers/iamuser"""
-    sm_find_iamuser_changes(accounts)
-
-
-@manager.command
-def find_iamgroup_changes(accounts):
-    """ Runs watchers/iamgroup"""
-    sm_find_iamgroup_changes(accounts)
-
-
-@manager.command
-def find_iamrole_changes(accounts):
-    """ Runs watchers/iamrole"""
-    sm_find_iamrole_changes(accounts)
-
-
-@manager.command
-def find_keypair_changes(accounts):
-    """ Runs watchers/keypair"""
-    sm_find_keypair_changes(accounts)
-
-
-@manager.command
-def find_sqs_changes(accounts):
-    """ Runs watchers/sqs"""
-    sm_find_sqs_changes(accounts)
-
-
-@manager.command
-def find_sns_changes(accounts):
-    """ Runs watchers/sns """
-    sm_find_sns_changes(accounts)
-
-
-@manager.command
-def find_eip_changes(accounts):
-    """ Runs watchers/eip """
-    sm_find_eip_changes(accounts)
-
-
-#### AUDITORS ####
-@manager.option('-a', '--accounts', dest='accounts', type=unicode, default=u'all')
-@manager.option('-r', '--send_report', dest='send_report', type=bool, default=False)
-def audit_elb(accounts, send_report):
-    """ Runs auditors/elb """
-    sm_audit_elb(accounts, send_report)
-
-
-@manager.option('-a', '--accounts', dest='accounts', type=unicode, default=u'all')
-@manager.option('-r', '--send_report', dest='send_report', type=bool, default=False)
-def audit_sns(accounts, send_report):
-    """ Runs auditors/sns """
-    sm_audit_sns(accounts, send_report)
-
-
-@manager.option('-a', '--accounts', dest='accounts', type=unicode, default=u'all')
-@manager.option('-r', '--send_report', dest='send_report', type=bool, default=False)
-def audit_sg(accounts, send_report):
-    """ Runs auditors/security_group """
-    sm_audit_sg(accounts, send_report)
-
-
-@manager.option('-a', '--accounts', dest='accounts', type=unicode, default=u'all')
-@manager.option('-r', '--send_report', dest='send_report', type=bool, default=False)
-def audit_rds(accounts, send_report):
-    """ Runs auditors/rds_security_group """
-    sm_audit_rds(accounts, send_report)
-
-
-@manager.option('-a', '--accounts', dest='accounts', type=unicode, default=u'all')
-@manager.option('-r', '--send_report', dest='send_report', type=bool, default=False)
-def audit_s3(accounts, send_report):
-    """ Runs auditors/s3 """
-    sm_audit_s3(accounts, send_report)
-
-
-@manager.option('-a', '--accounts', dest='accounts', type=unicode, default=u'all')
-@manager.option('-r', '--send_report', dest='send_report', type=bool, default=False)
-def audit_iamuser(accounts, send_report):
-    """ Runs auditors/iam_user """
-    sm_audit_iamuser(accounts, send_report)
-
->>>>>>> 654b3762
 
 @manager.option('-a', '--accounts', dest='accounts', type=unicode, default=u'all')
 @manager.option('-m', '--monitors', dest='monitors', type=unicode, default=u'all')
